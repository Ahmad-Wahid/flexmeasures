from setuptools import setup

setup(
    name="bvp",
    description="Balancing Valorisation Platform.",
    author="Seita BV",
    author_email="nicolas@seita.nl",
    keywords=["smart grid", "renewables", "balancing", "forecasting"],
    version="0.1",
<<<<<<< HEAD
    install_requires=["flask", "bokeh", "pandas>=0.22.0", "iso8601", "xlrd", "inflection", "humanize", "Flask-SSLify",
                      "psycopg2-binary", "Flask-SQLALchemy", "Flask-Migrate", "Flask-Classful", "Flask-WTF", "Flask-Mail",
                      "Flask-Security", "bcrypt", "pytz", "tzlocal", "numpy", "click", "forecastiopy", "python-dotenv"],
    tests_require = ["pytest", "pytest-flask"],
=======
    # flask should be after all the flusk plugins, because setup might find they ARE flask
    install_requires=["bokeh", "pandas>=0.22.0", "iso8601", "xlrd", "inflection", "humanize", "psycopg2-binary",
                      "bcrypt", "pytz", "numpy", "click", "forecastiopy", "python-dotenv",
                      "Flask-SSLify", "Flask-SQLALchemy", "Flask-Migrate", "Flask-Classful", "Flask-WTF", "Flask-Mail",
                      "Flask-Security", "Flask-Marshmallow", "marshmallow-sqlalchemy", "flask>=1.0"],
    tests_require=["pytest", "pytest-flask"],
>>>>>>> d531a6ca
    packages=["bvp"],
    include_package_data=True,
    # license="Apache",
    classifiers=[
        "Programming Language :: Python",
        "Programming Language :: Python :: 3",
        "Development Status :: 3 - Alpha",
        "License :: OSI Approved :: GNU Library or Lesser General Public License (LGPL)",
        "Operating System :: OS Independent",
        ],
    long_description="""\
The *Balancing Valorisation Platform (BVP)* is a tool for scheduling balancing actions on behalf of the connected
asset owners. Its purpose is to offer these balancing actions as one aggregated service to energy markets, 
realising the highest possible value for its users.
"""
)<|MERGE_RESOLUTION|>--- conflicted
+++ resolved
@@ -7,19 +7,12 @@
     author_email="nicolas@seita.nl",
     keywords=["smart grid", "renewables", "balancing", "forecasting"],
     version="0.1",
-<<<<<<< HEAD
-    install_requires=["flask", "bokeh", "pandas>=0.22.0", "iso8601", "xlrd", "inflection", "humanize", "Flask-SSLify",
-                      "psycopg2-binary", "Flask-SQLALchemy", "Flask-Migrate", "Flask-Classful", "Flask-WTF", "Flask-Mail",
-                      "Flask-Security", "bcrypt", "pytz", "tzlocal", "numpy", "click", "forecastiopy", "python-dotenv"],
-    tests_require = ["pytest", "pytest-flask"],
-=======
-    # flask should be after all the flusk plugins, because setup might find they ARE flask
+    # flask should be after all the flask plugins, because setup might find they ARE flask
     install_requires=["bokeh", "pandas>=0.22.0", "iso8601", "xlrd", "inflection", "humanize", "psycopg2-binary",
                       "bcrypt", "pytz", "numpy", "click", "forecastiopy", "python-dotenv",
                       "Flask-SSLify", "Flask-SQLALchemy", "Flask-Migrate", "Flask-Classful", "Flask-WTF", "Flask-Mail",
                       "Flask-Security", "Flask-Marshmallow", "marshmallow-sqlalchemy", "flask>=1.0"],
     tests_require=["pytest", "pytest-flask"],
->>>>>>> d531a6ca
     packages=["bvp"],
     include_package_data=True,
     # license="Apache",
