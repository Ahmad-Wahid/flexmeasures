--- conflicted
+++ resolved
@@ -288,16 +288,10 @@
             add_prices(db, markets, test_data_set)
         add_asset_types(db)
         assets = add_assets(db, test_data_set)
-<<<<<<< HEAD
         add_users(db, assets)
-        db.session.commit()  # extra session commit before adding all the measurements
-        if measurements:
-            add_measurements(db, assets, test_data_set)
-=======
+        #db.session.commit()  # extra session commit if you want to log in already TODO: refactor structure from time series population
         if time_series_data:
             add_power(db, assets, test_data_set)
-        add_users(db, assets)
->>>>>>> 98187265
         db.session.commit()
     except Exception as e:
         click.echo("[db_populate] Encountered Problem: %s" % str(e))
