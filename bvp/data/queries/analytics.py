--- conflicted
+++ resolved
@@ -77,15 +77,11 @@
     # Get price forecast
     horizon = pd.to_timedelta(session["forecast_horizon"])
     prices_forecast_data = Price.collect(
-<<<<<<< HEAD
-        [market.name], horizon_window=(horizon, None), rolling=True, as_beliefs=True
-=======
-        ["epex_da"],
+        [market.name],
         horizon_window=(horizon, None),
         rolling=True,
         create_if_empty=True,
         as_beliefs=True,
->>>>>>> 945c2a1c
     )
     prices_forecast_data.rename(columns={"y": "yhat"}, inplace=True)
     if not prices_forecast_data.empty and prices_forecast_data.size == prices_data.size:
